--- conflicted
+++ resolved
@@ -4,11 +4,7 @@
 
 ```yaml
 dependencies:
-<<<<<<< HEAD
-  media_kit_libs_macos_video: ^1.0.2
-=======
   media_kit_libs_macos_video: ^1.0.3
->>>>>>> 7e6b6f38
 ```
 
 This will automatically bundle required shared libraries for video (& audio) playback on macOS.