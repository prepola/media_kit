import 'dart:async';
import 'package:flutter/material.dart';

import 'package:media_kit/media_kit.dart';

class TracksSelector extends StatefulWidget {
  final Player player;

  const TracksSelector({
    Key? key,
    required this.player,
  }) : super(key: key);

  @override
  State<TracksSelector> createState() => _TracksSelectorState();
}

class _TracksSelectorState extends State<TracksSelector> {
  final List<StreamSubscription> _subscriptions = [];
  Track track = const Track();
  Tracks tracks = const Tracks();

  @override
  void initState() {
    super.initState();
    _subscriptions.addAll(
      [
        widget.player.streams.track.listen((event) {
          setState(() {
            track = event;
          });
        }),
        widget.player.streams.tracks.listen((event) {
          setState(() {
            tracks = event;
          });
        }),
      ],
    );
  }

  @override
  void dispose() {
    super.dispose();
    for (final s in _subscriptions) {
      s.cancel();
    }
  }

  @override
  Widget build(BuildContext context) {
    return Row(
      mainAxisAlignment: MainAxisAlignment.end,
      children: [
        DropdownButton<VideoTrack>(
          value: track.video,
          items: tracks.video
              .map(
                (e) => DropdownMenuItem(
                  value: e,
                  child: Text(
                    '${e.id} • ${e.title} • ${e.language}',
                    style: const TextStyle(
                      fontSize: 14.0,
                    ),
                  ),
                ),
              )
              .toList(),
          onChanged: (track) {
            if (track != null) {
              widget.player.setVideoTrack(track);
            }
          },
        ),
        const SizedBox(width: 16.0),
        DropdownButton<AudioTrack>(
          value: track.audio,
          items: tracks.audio
              .map(
                (e) => DropdownMenuItem(
                  value: e,
                  child: Text(
                    '${e.id} • ${e.title} • ${e.language}',
                    style: const TextStyle(
                      fontSize: 14.0,
                    ),
                  ),
                ),
              )
              .toList(),
          onChanged: (track) {
            if (track != null) {
              widget.player.setAudioTrack(track);
            }
          },
        ),
        const SizedBox(width: 16.0),
        DropdownButton<SubtitleTrack>(
          value: track.subtitle,
          items: tracks.subtitle
              .map(
                (e) => DropdownMenuItem(
                  value: e,
                  child: Text(
                    '${e.id} • ${e.title} • ${e.language}',
                    style: const TextStyle(
                      fontSize: 14.0,
                    ),
                  ),
                ),
              )
              .toList(),
          onChanged: (track) {
            if (track != null) {
              widget.player.setSubtitleTrack(track);
            }
          },
        ),
        const SizedBox(width: 52.0),
      ],
    );
  }
}

class SeekBar extends StatefulWidget {
  final Player player;
  const SeekBar({
    Key? key,
    required this.player,
  }) : super(key: key);

  @override
  State<SeekBar> createState() => _SeekBarState();
}

class _SeekBarState extends State<SeekBar> {
  bool playing = false;
  bool seeking = false;
  Duration position = Duration.zero;
  Duration duration = Duration.zero;

  List<StreamSubscription> subscriptions = [];

  @override
  void initState() {
    super.initState();
    playing = widget.player.state.playing;
    position = widget.player.state.position;
    duration = widget.player.state.duration;
    subscriptions.addAll(
      [
        widget.player.streams.playing.listen((event) {
          setState(() {
            playing = event;
          });
        }),
        widget.player.streams.completed.listen((event) {
          setState(() {
            position = Duration.zero;
          });
        }),
        widget.player.streams.position.listen((event) {
          setState(() {
            if (!seeking) position = event;
          });
        }),
        widget.player.streams.duration.listen((event) {
          setState(() {
            duration = event;
          });
        }),
      ],
    );
  }

  @override
  void dispose() {
    super.dispose();
    for (final s in subscriptions) {
      s.cancel();
    }
  }

  @override
  Widget build(BuildContext context) {
    final horiontal =
        MediaQuery.of(context).size.width > MediaQuery.of(context).size.height;
    return Column(
      children: [
        const SizedBox(height: 16.0),
        if (horiontal)
          Row(
            children: [
              const Spacer(),
              TracksSelector(player: widget.player),
            ],
          )
        else
          Row(
            children: [
              const Spacer(),
              IconButton(
                onPressed: widget.player.playOrPause,
                icon: Icon(
                  playing ? Icons.pause : Icons.play_arrow,
                ),
<<<<<<< HEAD
                color: Theme.of(context).primaryColor,
                iconSize: 36.0,
              ),
              const Spacer(),
            ],
=======
            onChangeStart: (e) {
              seeking = true;
            },
            onChanged: position.inMilliseconds > 0
                ? (e) {
                    setState(() {
                      position = Duration(milliseconds: e ~/ 1);
                    });
                  }
                : null,
            onChangeEnd: (e) {
              seeking = false;
              widget.player.seek(Duration(milliseconds: e ~/ 1));
            },
>>>>>>> 7e6b6f38
          ),
        Row(
          crossAxisAlignment: CrossAxisAlignment.center,
          children: [
            const SizedBox(width: 48.0),
            if (horiontal) ...[
              IconButton(
                onPressed: widget.player.playOrPause,
                icon: Icon(
                  playing ? Icons.pause : Icons.play_arrow,
                ),
                color: Theme.of(context).primaryColor,
                iconSize: 36.0,
              ),
              const SizedBox(width: 24.0),
            ],
            Text(position.toString().substring(2, 7)),
            Expanded(
              child: Slider(
                min: 0.0,
                max: duration.inMilliseconds.toDouble(),
                value: position.inMilliseconds.toDouble().clamp(
                      0,
                      duration.inMilliseconds.toDouble(),
                    ),
                onChanged: (e) {
                  setState(() {
                    position = Duration(milliseconds: e ~/ 1);
                  });
                },
                onChangeEnd: (e) {
                  widget.player.seek(Duration(milliseconds: e ~/ 1));
                },
              ),
            ),
            Text(duration.toString().substring(2, 7)),
            const SizedBox(width: 48.0),
          ],
        )
      ],
    );
  }
}

Future<void> showURIPicker(BuildContext context, Player player) async {
  final key = GlobalKey<FormState>();
  final video = TextEditingController();
  final audio = TextEditingController();
  await showModalBottomSheet(
    context: context,
    builder: (context) => Container(
      alignment: Alignment.center,
      child: Form(
        key: key,
        child: Padding(
          padding: const EdgeInsets.all(16.0),
          child: Column(
            mainAxisSize: MainAxisSize.max,
            mainAxisAlignment: MainAxisAlignment.start,
            crossAxisAlignment: CrossAxisAlignment.center,
            children: [
              TextFormField(
                controller: video,
                style: const TextStyle(fontSize: 14.0),
                decoration: const InputDecoration(
                  border: UnderlineInputBorder(),
                  labelText: 'Video URI',
                ),
                validator: (value) {
                  if (value == null || value.isEmpty) {
                    return 'Please enter a URI';
                  }
                  return null;
                },
              ),
              TextFormField(
                controller: audio,
                style: const TextStyle(fontSize: 14.0),
                decoration: const InputDecoration(
                  border: UnderlineInputBorder(),
                  labelText: 'Audio URI (Optional)',
                ),
              ),
              Padding(
                padding: const EdgeInsets.symmetric(vertical: 16.0),
                child: ElevatedButton(
                  onPressed: () {
                    if (key.currentState!.validate()) {
                      if (player.platform is libmpvPlayer) {
                        (player.platform as libmpvPlayer).setProperty(
                          "audio-files",
                          audio.text,
                        );
                      }
                      player.open(Media(video.text));
                      Navigator.of(context).maybePop();
                    }
                  },
                  child: const Text('Play'),
                ),
              ),
            ],
          ),
        ),
      ),
    ),
  );
}<|MERGE_RESOLUTION|>--- conflicted
+++ resolved
@@ -205,28 +205,11 @@
                 icon: Icon(
                   playing ? Icons.pause : Icons.play_arrow,
                 ),
-<<<<<<< HEAD
                 color: Theme.of(context).primaryColor,
                 iconSize: 36.0,
               ),
               const Spacer(),
             ],
-=======
-            onChangeStart: (e) {
-              seeking = true;
-            },
-            onChanged: position.inMilliseconds > 0
-                ? (e) {
-                    setState(() {
-                      position = Duration(milliseconds: e ~/ 1);
-                    });
-                  }
-                : null,
-            onChangeEnd: (e) {
-              seeking = false;
-              widget.player.seek(Duration(milliseconds: e ~/ 1));
-            },
->>>>>>> 7e6b6f38
           ),
         Row(
           crossAxisAlignment: CrossAxisAlignment.center,
@@ -252,12 +235,18 @@
                       0,
                       duration.inMilliseconds.toDouble(),
                     ),
-                onChanged: (e) {
-                  setState(() {
-                    position = Duration(milliseconds: e ~/ 1);
-                  });
+                onChangeStart: (e) {
+                  seeking = true;
                 },
+                onChanged: position.inMilliseconds > 0
+                    ? (e) {
+                        setState(() {
+                          position = Duration(milliseconds: e ~/ 1);
+                        });
+                      }
+                    : null,
                 onChangeEnd: (e) {
+                  seeking = false;
                   widget.player.seek(Duration(milliseconds: e ~/ 1));
                 },
               ),
