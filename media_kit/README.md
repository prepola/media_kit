--- conflicted
+++ resolved
@@ -136,11 +136,6 @@
     </td>
 </table>
 
-<<<<<<< HEAD
-### TL;DR
-
-A quick usage example:
-=======
 ## TL;DR
 
 A quick usage example.
@@ -636,26 +631,10 @@
 #### Select custom audio device
 
 - Retrieve currently available audio devices:
->>>>>>> bfe45aa6
 
 ```dart
 List<AudioDevice> devices = player.state.audioDevices;
 
-<<<<<<< HEAD
-import 'package:media_kit/media_kit.dart';                      // Provides [Player], [Media], [Playlist] etc.
-import 'package:media_kit_video/media_kit_video.dart';          // Provides [VideoController] & [Video] etc.        
-
-void main() {
-  WidgetsFlutterBinding.ensureInitialized();
-  // Necessary initialization for package:media_kit.
-  MediaKit.ensureInitialized();
-  runApp(
-    const MaterialApp(
-      home: MyScreen(),
-    ),
-  );
-}
-=======
 // Get notified as [Stream]:
 player.stream.audioDevices.listen((event) {
   List<AudioDevice> devices = event;
@@ -663,26 +642,11 @@
 ```
 
 - Select the audio device:
->>>>>>> bfe45aa6
 
 ```dart
 await player.setAudioDevice(devices[1]);
 ```
 
-<<<<<<< HEAD
-class MyScreenState extends State<MyScreen> {
-  // Create a [Player] to control playback.
-  late final player = Player();
-  // Create a [VideoController] to handle video output from [Player].
-  late final controller = VideoController(player);
-
-  @override
-  void initState() {
-    super.initState();
-    // Play a [Media] or [Playlist].
-    player.open(Media('https://user-images.githubusercontent.com/28951144/229373695-22f88f13-d18f-4288-9bf1-c3e078d83722.mp4'));
-  }
-=======
 - Get notified about currently selected audio device:
 
 ```dart
@@ -711,7 +675,6 @@
 class _MyScreenState extends State<MyScreen> {
   late final Player player = Player();
   late final VideoController controller = VideoController(player);
->>>>>>> bfe45aa6
 
   @override
   void dispose() {
@@ -722,7 +685,6 @@
   @override
   Widget build(BuildContext context) {
     return Scaffold(
-      // Use [Video] widget to display video output.
       body: Video(
         controller: controller,
       ),
@@ -731,9 +693,6 @@
 }
 ```
 
-<<<<<<< HEAD
-~~For detailed overview & guide to number of features in the library, please visit the [documentation](#).~~ WIP
-=======
 The video playback uses [hardware acceleration](https://en.wikipedia.org/wiki/Hardware_acceleration) _i.e._ GPU by default.
 
 Additional options may be provided using the `configuration` argument in the constructor. In general situations, you will never require this.
@@ -1003,7 +962,6 @@
 - [API reference](https://pub.dev/documentation/media_kit/latest/media_kit/media_kit-library.html) can be helpful for diving into deeper specifics.
 - [source-code of the demo application](https://github.com/alexmercerind2/media_kit-private/tree/main/media_kit_test/lib/tests) offers some complete code samples.
 - In-code comments & docstrings happen to be the most updated source of knowledge.
->>>>>>> bfe45aa6
 
 ## Goals
 
@@ -1452,41 +1410,6 @@
 </manifest>
 ```
 
-<<<<<<< HEAD
-## Permissions
-
-You may need to declare & request internet access or file-system permissions depending upon platform.
-
-### Android
-
-Edit `android/app/src/main/AndroidManifest.xml` to add the following permissions inside `<manifest>` tag:
-
-```xml
-<manifest xmlns:android="http://schemas.android.com/apk/res/android" package="com.example.app">
-    <application
-      ...
-      />
-    </application>
-    <!--
-      Internet access permissions.
-      -->
-    <uses-permission android:name="android.permission.INTERNET" />
-    <!--
-      Storage access permissions.
-      Android 12 or lower.
-      -->
-    <uses-permission android:name="android.permission.READ_EXTERNAL_STORAGE" />
-    <uses-permission android:name="android.permission.WRITE_EXTERNAL_STORAGE" />
-    <!--
-      Media access permissions.
-      Android 13 or higher.
-      https://developer.android.com/about/versions/13/behavior-changes-13#granular-media-permissions
-      -->
-    <uses-permission android:name="android.permission.READ_MEDIA_AUDIO" />
-    <uses-permission android:name="android.permission.READ_MEDIA_VIDEO" />
-</manifest>
-```
-
 Use [`package:permission_handler`](https://pub.dev/packages/permission_handler) to request access at runtime:
 
 ```dart
@@ -1515,40 +1438,8 @@
 
 ### iOS
 
-Edit `ios/Runner/Info-Release.plist`, `ios/Runner/Info-Profile.plist`, `ios/Runner/Info-Debug.plist` to declare relevant permissions:
-
-=======
-Use [`package:permission_handler`](https://pub.dev/packages/permission_handler) to request access at runtime:
-
-```dart
-if (/* Android 13 or higher. */) {
-  if (await Permission.storage.isDenied || await Permission.storage.isPermanentlyDenied) {
-    final state = await Permission.storage.request();
-    if (!state.isGranted) {
-      await SystemNavigator.pop();
-    }
-  }
-} else {
-  if (await Permission.audio.isDenied || await Permission.audio.isPermanentlyDenied) {
-    final state = await Permission.audio.request();
-    if (!state.isGranted) {
-      await SystemNavigator.pop();
-    }
-  }
-  if (await Permission.videos.isDenied || await Permission.videos.isPermanentlyDenied) {
-    final state = await Permission.videos.request();
-    if (!state.isGranted) {
-      await SystemNavigator.pop();
-    }
-  }
-}
-```
-
-### iOS
-
 Edit `ios/Runner/Info-Release.plist`, `ios/Runner/Info-Profile.plist`, `ios/Runner/Info-Debug.plist`:
 
->>>>>>> bfe45aa6
 **Enable internet access**
 
 ```xml
@@ -1565,11 +1456,7 @@
 
 ### macOS
 
-<<<<<<< HEAD
-Edit `macos/Runner/Release.entitlements` & `macos/Runner/DebugProfile.entitlements` to declare relevant permissions:
-=======
 Edit `macos/Runner/Release.entitlements` & `macos/Runner/DebugProfile.entitlements`:
->>>>>>> bfe45aa6
 
 **Enable internet access**
 
@@ -1589,13 +1476,10 @@
 
 N/A
 
-<<<<<<< HEAD
-=======
 ### Web
 
 N/A
 
->>>>>>> bfe45aa6
 ## Notes
 
 ### Android
@@ -1648,13 +1532,10 @@
 - [Celluloid](https://github.com/celluloid-player/celluloid/blob/master/flatpak/io.github.celluloid_player.Celluloid.json)
 - [VidCutter](https://github.com/ozmartian/vidcutter/tree/master/\_packaging)
 
-<<<<<<< HEAD
-=======
 ### Web
 
 On the web, **libmpv is not used**. Video & audio playback is handled by embedding [HTML `<video>` element](https://developer.mozilla.org/en-US/docs/Web/HTML/Element/video). The format support depends upon the web browser. It happens to be extremely limited as compared to native platforms.
 
->>>>>>> bfe45aa6
 ## License
 
 Copyright © 2021 & onwards, Hitesh Kumar Saini <<saini123hitesh@gmail.com>>
